--- conflicted
+++ resolved
@@ -190,10 +190,7 @@
 
         if i >= 0 and i % conf.no_sim_per_step == 0:
             # Start next step
-<<<<<<< HEAD
             print("Starting next step...")
-=======
->>>>>>> 65119002
             # Get next step location for swing foot
             step_next = plan[plan_idx + 1]
             sw_foot_loc_next = step_next.poseInWorld()
@@ -204,17 +201,14 @@
             # Set the support foot for the robot
             support_foot = Side.LEFT if step_next.side == Side.RIGHT else Side.RIGHT
             robot.setSupportFoot(support_foot)
-<<<<<<< HEAD
             print("Set support foot to: ", support_foot)
             # Get the current location of the swing foot
             sw_foot_loc_curr = robot.swingFootPose()
             print("Current swing foot location: ", sw_foot_loc_curr)
-=======
 
             # Get the current location of the swing foot
             sw_foot_loc_curr = robot.swingFootPose()
 
->>>>>>> 65119002
             # Plan a foot trajectory between current and next foot pose
             foot_traj = SwingFootTrajectory(
                 sw_foot_loc_curr, sw_foot_loc_next, conf.step_dur)

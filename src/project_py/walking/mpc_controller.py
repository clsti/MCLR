import sys
sys.path.insert(0, "..")  # noqa
import walking.conf_go2 as conf
import copy


class MPCController:
    """
    Model Predictive Control (MPC) Controller for quadruped walking.

    Recalculates the optimal control problem after each step execution,
    providing more reactive control compared to pre-planning all steps.
    """

    def __init__(self, robot, controller, traj_planner):
        """
        Initialize MPC Controller.

        Args:
            robot: Go2 robot instance
            controller: Go2Controller instance  
            traj_planner: TrajectoriesPlanner instance
        """
        self.robot = robot
        self.controller = controller
        self.traj_planner = traj_planner

        # MPC parameters
        self.horizon = conf.mpc_horizon
        self.replan_frequency = conf.mpc_replan_frequency  # Now actually used!
        self.warm_start = conf.mpc_warm_start

        # Control state
        self.total_controls_executed = 0  # Total controls executed since start
        self.full_step_counter = 0  # Tracks complete gait cycles
        # Tracks which leg is stepping (0-3: RR, LF, RF, LH)
        self.leg_counter = 0

        # Current control sequence and states
        self.current_controls = []
        self.current_states = []
        self.current_control_idx = 0
        self.trajectory_updated = False  # Flag to indicate new trajectory available

        # Previous solution for warm start
        self.prev_controls = None
        self.prev_states = None

        # Step execution tracking
        # In Go2 gait: One "full step" = 4 leg movements (RR->LF->RF->LH)
        # Each leg movement has n_per_step time steps + 1 foot switch action
        self.controls_per_leg = conf.n_per_step + 1  # Including foot switch
        self.controls_per_full_step = 4 * self.controls_per_leg  # 4 legs per full step
        self.replan_every_n_controls = self.replan_frequency * self.controls_per_full_step

    def should_replan(self):
        """
        Determine if we should replan the trajectory.

        Returns:
            bool: True if replanning is needed
        """
<<<<<<< HEAD
=======
        # Debug output
        #print(f"DEBUG: total_controls={self.total_controls_executed}, "
        #      f"replan_every={self.replan_every_n_controls}, "
        #      f"current_control_idx={self.current_control_idx}, "
        #      f"total_available={len(self.current_controls) if self.current_controls else 0}")

>>>>>>> 0bb3ad3b
        # Replan at the start
        if self.total_controls_executed == 0:
            return True

        # Replan every N full steps (based on replan_frequency)
        if self.total_controls_executed % self.replan_every_n_controls == 0:
            return True

        # Emergency replan if we run out of controls
        if self.current_control_idx >= len(self.current_controls):
            return True

        return False

    def replan(self, current_state):
        """
        Replan the trajectory from current state.

        Args:
            current_state: Current robot state
        """
        # Get current COM position
        current_com = self.robot.get_com()

        # Reset trajectory planner state for consistent planning
        # This ensures that each replan starts with fresh foot positions
        self.traj_planner.first_step = (self.full_step_counter == 0)

        # Plan trajectories for the horizon
        foot_trajectories, com_trajectories = self.traj_planner.get_N_full_steps(
            current_state, self.horizon, current_com)

        # Create optimal control problem
        problem = self.controller.walking_problem_ocp(
            current_state, conf.time_step, foot_trajectories, com_trajectories)

        # Solve with warm start if available
        if self.warm_start and self.prev_controls is not None:
            try:
                # Shift previous solution as initial guess
                x_init = self._shift_trajectory(
                    self.prev_states, current_state)
                u_init = self._shift_controls(self.prev_controls)
<<<<<<< HEAD
                controls, states = self.controller.solve(
                    current_state, problem, x_init, u_init)
=======
                
                # Additional validation before using warm start
                if u_init is None:
                    print("Shifted controls are invalid, using cold start")
                    controls, states = self.controller.solve(current_state, problem)
                else:
                    # Debug info about warm start dimensions
                    print(f"Warm start: x_init length={len(x_init)}, u_init length={len(u_init)}")
                    if len(u_init) > 0:
                        print(f"First control dimension: {u_init[0].shape if hasattr(u_init[0], 'shape') else 'no shape'}")
                    
                    controls, states = self.controller.solve_with_initial_guess(
                        current_state, problem, x_init, u_init)
                    print("Used warm start successfully")
>>>>>>> 0bb3ad3b
            except Exception as e:
                # Fallback to cold start if warm start fails
                controls, states = self.controller.solve(
                    current_state, problem)
        else:
            # Cold start
            controls, states = self.controller.solve(current_state, problem)

        # Store solution
        self.current_controls = controls
        self.current_states = states
        self.current_control_idx = 0
        self.trajectory_updated = True  # Mark that new trajectory is available

        # Save for next warm start
        self.prev_controls = copy.deepcopy(controls)
        self.prev_states = copy.deepcopy(states)

        # Reset control counters for this full step
        self.current_control_in_full_step = 0

    def get_current_control(self):
        """
        Get the current control to execute.

        Returns:
            tuple: (control, state) or (None, None) if no control available
        """
        if self.current_control_idx < len(self.current_controls):
            u = self.current_controls[self.current_control_idx]
            x_d = self.current_states[self.current_control_idx]
            return u, x_d
        else:
            print("Warning: No more controls available!")
            return None, None

    def step(self, current_state):
        """
        Execute one MPC step.

        Args:
            current_state: Current robot state

        Returns:
            tuple: (control, desired_state) to execute
        """
        # Check if we need to replan
        if self.should_replan():
            self.replan(current_state)

        # Get current control
        u, x_d = self.get_current_control()

        # Advance counters
        self.current_control_idx += 1
        self.total_controls_executed += 1

        # Update step tracking
        controls_in_current_step = self.total_controls_executed % self.controls_per_full_step
        self.leg_counter = controls_in_current_step // self.controls_per_leg

        # Check if we completed a full gait cycle
        if controls_in_current_step == 0 and self.total_controls_executed > 0:
            self.full_step_counter += 1

        return u, x_d

    def _shift_trajectory(self, prev_states, current_state):
        """
        Shift previous state trajectory for warm start.

        Args:
            prev_states: Previous state trajectory
            current_state: Current robot state

        Returns:
            list: Shifted trajectory for warm start
        """
        # No shifting needed - always start from the beginning
        if not prev_states:
            return [current_state] * 100  # Fallback
<<<<<<< HEAD

        # Simple shift: use states from one full step onwards
        shift_idx = min(self.controls_per_full_step, len(prev_states) - 1)
        shifted = prev_states[shift_idx:]

        # Pad with last state if needed
        while len(shifted) < len(prev_states):
            shifted.append(prev_states[-1])

        # Replace first state with current state
        shifted[0] = current_state

        return shifted
=======
        
        # Convert to list and return states starting with current state
        if len(prev_states) > 1:
            # Create new list starting with current state, then rest of previous states
            result = [current_state]
            for i in range(1, len(prev_states)):
                result.append(prev_states[i])
            return result
        else:
            return [current_state]
>>>>>>> 0bb3ad3b

    def _shift_controls(self, prev_controls):
        """
        Shift previous control sequence for warm start.

        Args:
            prev_controls: Previous control sequence

        Returns:
            list: Shifted control sequence
        """
<<<<<<< HEAD
        if not prev_controls or len(prev_controls) < 2:
            return None

        # Simple shift: use controls from one full step onwards
        shift_idx = min(self.controls_per_full_step, len(prev_controls) - 1)
        shifted = prev_controls[shift_idx:]

        # Pad with last control if needed
        while len(shifted) < len(prev_controls):
            shifted.append(prev_controls[-1])

        return shifted
=======
        # No shifting needed - return previous controls as is
        return prev_controls if prev_controls else None
>>>>>>> 0bb3ad3b

    def get_stats(self):
        """
        Get MPC controller statistics.

        Returns:
            dict: Statistics about the controller state
        """
        return {
            'total_controls_executed': self.total_controls_executed,
            'leg_counter': self.leg_counter,
            'full_step_counter': self.full_step_counter,
            'current_control_idx': self.current_control_idx,
            'controls_remaining': len(self.current_controls) - self.current_control_idx,
            'controls_in_current_step': self.total_controls_executed % self.controls_per_full_step,
            'trajectory_updated': self.trajectory_updated
        }<|MERGE_RESOLUTION|>--- conflicted
+++ resolved
@@ -60,15 +60,6 @@
         Returns:
             bool: True if replanning is needed
         """
-<<<<<<< HEAD
-=======
-        # Debug output
-        #print(f"DEBUG: total_controls={self.total_controls_executed}, "
-        #      f"replan_every={self.replan_every_n_controls}, "
-        #      f"current_control_idx={self.current_control_idx}, "
-        #      f"total_available={len(self.current_controls) if self.current_controls else 0}")
-
->>>>>>> 0bb3ad3b
         # Replan at the start
         if self.total_controls_executed == 0:
             return True
@@ -112,27 +103,17 @@
                 x_init = self._shift_trajectory(
                     self.prev_states, current_state)
                 u_init = self._shift_controls(self.prev_controls)
-<<<<<<< HEAD
-                controls, states = self.controller.solve(
-                    current_state, problem, x_init, u_init)
-=======
-                
+
                 # Additional validation before using warm start
                 if u_init is None:
-                    print("Shifted controls are invalid, using cold start")
-                    controls, states = self.controller.solve(current_state, problem)
+                    controls, states = self.controller.solve(
+                        current_state, problem)
                 else:
-                    # Debug info about warm start dimensions
-                    print(f"Warm start: x_init length={len(x_init)}, u_init length={len(u_init)}")
-                    if len(u_init) > 0:
-                        print(f"First control dimension: {u_init[0].shape if hasattr(u_init[0], 'shape') else 'no shape'}")
-                    
-                    controls, states = self.controller.solve_with_initial_guess(
+                    controls, states = self.controller.solve(
                         current_state, problem, x_init, u_init)
-                    print("Used warm start successfully")
->>>>>>> 0bb3ad3b
             except Exception as e:
                 # Fallback to cold start if warm start fails
+                print(f"Warm start failed ({e}), using cold start")
                 controls, states = self.controller.solve(
                     current_state, problem)
         else:
@@ -212,22 +193,7 @@
         # No shifting needed - always start from the beginning
         if not prev_states:
             return [current_state] * 100  # Fallback
-<<<<<<< HEAD
-
-        # Simple shift: use states from one full step onwards
-        shift_idx = min(self.controls_per_full_step, len(prev_states) - 1)
-        shifted = prev_states[shift_idx:]
-
-        # Pad with last state if needed
-        while len(shifted) < len(prev_states):
-            shifted.append(prev_states[-1])
-
-        # Replace first state with current state
-        shifted[0] = current_state
-
-        return shifted
-=======
-        
+
         # Convert to list and return states starting with current state
         if len(prev_states) > 1:
             # Create new list starting with current state, then rest of previous states
@@ -237,7 +203,6 @@
             return result
         else:
             return [current_state]
->>>>>>> 0bb3ad3b
 
     def _shift_controls(self, prev_controls):
         """
@@ -249,23 +214,8 @@
         Returns:
             list: Shifted control sequence
         """
-<<<<<<< HEAD
-        if not prev_controls or len(prev_controls) < 2:
-            return None
-
-        # Simple shift: use controls from one full step onwards
-        shift_idx = min(self.controls_per_full_step, len(prev_controls) - 1)
-        shifted = prev_controls[shift_idx:]
-
-        # Pad with last control if needed
-        while len(shifted) < len(prev_controls):
-            shifted.append(prev_controls[-1])
-
-        return shifted
-=======
         # No shifting needed - return previous controls as is
         return prev_controls if prev_controls else None
->>>>>>> 0bb3ad3b
 
     def get_stats(self):
         """
